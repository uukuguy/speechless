# Ascend SFT

## Setup Developing Environment

### 0. Conda Environment (env-ascend)

```bash
# conda create -n env-mindspeed python=3.8
# conda activate env-mindspeed

conda create -n env-ascend python=3.10
conda activate env-ascend
export ASCEND-SFT=$HOME/sandbox/LLM/speechless.ai/tasks/ascend-sft
```

### 1. Install PyTorch

```bash
# pip install torch==2.1.0 torch-npu==2.1.0 torchvision==0.16.0
pip install torch==2.4.0 torch-npu==2.4.0.post2 torchvision==0.19.0
```

### 2. Install Apex

```bash
git clone -b master https://gitee.com/ascend/apex.git
cd apex/
bash scripts/build.sh --python=3.8
cd apex/dist/
pip3 uninstall apex
pip3 install apex-0.1+ascend-cp38-cp38-linux_aarch64.whl
cd ../../..
```

### 3. Install MindSpeed-LLM

```bash
git clone https://gitee.com/ascend/MindSpeed-LLM.git
git clone https://github.com/NVIDIA/Megatron-LM.git

cd Megatron-LM
git checkout core_r0.7.0
cp -r megatron ../MindSpeed-LLM/
cd ../MindSpeed-LLM
mkdir logs model_from_hf model_weights dataset ckpt
cd ..
```

### Setup Ascend Environment

```bash
# source atb库 环境变量
# Ascend nnal https://www.hiascend.ru/developer/download/community/result?module=pt&version=6.0.1.alpha001
source /usr/local/Ascend/ascend-toolkit/set_env.sh 
source /usr/local/Ascend/nnal/atb/set_env.sh 
```

### TorchAir

```bash
mkdir TorchAir
cd TorchAir
git clone https://gitee.com/ascend/torchair
cd torchair
git submodule update --init --recursive
bash ./configure
# ASCEND_SDK_PATH=/usr/local/Ascend/ascend-toolkit/latest

mkdir build
cd build
cmake ..
make torchair -j8
make install_torchair
# source TorchAir/torchair/tools/env.sh
```

### 安装加速库 MindSpeed

```bash
cd MindSpeed-LLM
git clone https://gitee.com/ascend/MindSpeed.git
cd MindSpeed
# checkout commit from MindSpeed core_r0.7.0 in 2024.12.13
<!-- git checkout 4045864e6df -->
# git checkout 1.0.RC3_core_r0.7.0
git checkout core_r0.7.0
pip install -r requirements.txt -i https://pypi.tuna.tsinghua.edu.cn/simple
pip3 install -v -e .
cd ../..
```

### 安装其余依赖库

```bash
cd MindSpeed-LLM
pip install -r requirements.txt -i https://pypi.tuna.tsinghua.edu.cn/simple
```

bash convert_hf_to_mcore_llama_2_7b.sh

```bash
#!/bin/bash

python convert_ckpt.py \
    --model-type GPT \
    --load-model-type hf \
    --save-model-type mg \
    --target-tensor-parallel-size 2 \
    --target-pipeline-parallel-size 4 \
    --num-layer-list 8,8,8,8 \
    --model-type-hf llama2 \    --use-mcore-models \
    --load-dir ./model_from_hf/Llama-2-7b-hf/ \
    --save-dir ./model_weights/Llama-2-7b-mcore/ \
    --tokenizer-model ./model_from_hf/llama-2-7b-hf/tokenizer.model
```

[MindSpeed-LLM 单样本指令微调](https://gitee.com/ascend/MindSpeed-LLM/blob/master/docs/features/instruction_finetune.md)

- Alpca/ShareGPT 风格数据
- 支持QLoRA

[MindSpeed-LLM 多轮对话微调](https://gitee.com/ascend/MindSpeed-LLM/blob/master/docs/features/multi-turn_conversation.md)

Alpaca风格数据

[多样本Pack微调](https://gitee.com/ascend/MindSpeed-LLM/blob/master/docs/features/multi-sample_pack_fine-tuning.md)



compiling dataset index builder ...          
make: relocation error: /usr/lib64/libguile-2.0.so.22: symbol ffi_type_uint32 version LIBFFI_BASE_7.0 not defined in file libffi.so.7 with link time reference
ERROR:megatron.core.datasets.utils:Failed to compile the C++ dataset helper functions

https://gitee.com/ascend/MindSpeed-LLM/issues/I9G2AM

1.在ModelLink/megatron/core/datasets目录下手动make编译
2.注释掉ModelLink/modellink/initialize.py中的#compile_helpers()方法

./MindSpeed/mindspeed/mindspore/training/initialize.py: compile_helpers()
MindSpeed/mindspeed/initialize.py compile_helpers()
./megatron-core_r0.7.0/training/initialize.py:        compile_helpers() 
./mindspeed_llm/training/initialize.py:        compile_helpers() 




Llama-2-7B
MMLU:

                                subject  question_n       acc         
0                        moral_disputes         346  0.517341
1                 professional_medicine         272  0.522059               
2                            prehistory         324  0.484568
3                     international_law         121  0.603306
4                             astronomy         152  0.434211                                  
5                electrical_engineering         145  0.496552                                  
6                       human_sexuality         131  0.541985
7          high_school_european_history         165  0.600000                                  
8                 high_school_chemistry         203  0.369458                                  
9                         miscellaneous         783  0.630907                                  
10              professional_psychology         612  0.449346                                  
11                    logical_fallacies         163  0.490798                                  
12               elementary_mathematics         378  0.269841           
13           high_school_macroeconomics         390  0.451282                                  
14                   conceptual_physics         235  0.434043                                  
15                        jurisprudence         108  0.537037                                  
16                     abstract_algebra         100  0.300000
17             college_computer_science         100  0.350000                                  
18                            nutrition         306  0.493464                                  
19                     security_studies         245  0.538776            
20               high_school_statistics         216  0.259259
21                     machine_learning         112  0.375000
22                    college_chemistry         100  0.330000
23                      college_biology         144  0.451389                                  
24                              anatomy         135  0.481481                                  
25              professional_accounting         282  0.351064  
26                     public_relations         110  0.527273
27               high_school_us_history         204  0.519608                                  
28                  high_school_physics         151  0.337748
29            high_school_world_history         237  0.654008                    
30                      college_physics         102  0.196078
31                           management         103  0.514563
32                  high_school_biology         310  0.509677
33                     college_medicine         173  0.416185
34                          human_aging         223  0.556054
35                            sociology         201  0.621891
36                             virology         166  0.409639
37  high_school_government_and_politics         193  0.652850
38                         formal_logic         126  0.293651
39                     professional_law        1534  0.370926
40                    computer_security         100  0.610000
41                      business_ethics         100  0.500000
42               high_school_psychology         545  0.603670
43                      world_religions         171  0.684211
44                           philosophy         311  0.588424
45                      moral_scenarios         895  0.246927
46                    us_foreign_policy         100  0.660000
47              high_school_mathematics         270  0.285185
48           high_school_microeconomics         238  0.424370
49                high_school_geography         198  0.479798
50                         econometrics         114  0.289474
51                            marketing         234  0.670940
52                     medical_genetics         100  0.510000
53         high_school_computer_science         100  0.390000
54                  college_mathematics         100  0.300000
55                         global_facts         100  0.330000
56                   clinical_knowledge         265  0.456604
57                                total       14042  0.456844
total: 100%|███████████████████████████████████████████████████| 57/57 [45:04<00:00, 47.46s/it]
INFO:__main__:MMLU Running Time:, 2704.9518427848816

alpaca: 14042: 0.388620

speechless-thoughts-252k
10000 steps: 0.437972
<<<<<<< HEAD
=======
8000 steps:  0.435764
6000 steps:  0.426079
4000 steps:  0.434269
2000 steps:  0.430922
>>>>>>> 82022f10

TPxPP
1x1 out of memory
1x4 out of memory
1x8 6500 ms/it
2x2 7500 ms/it
4x2 7500 ms/it
2x4 7200 ms/it
8x1 9540 ms/it<|MERGE_RESOLUTION|>--- conflicted
+++ resolved
@@ -213,13 +213,10 @@
 
 speechless-thoughts-252k
 10000 steps: 0.437972
-<<<<<<< HEAD
-=======
 8000 steps:  0.435764
 6000 steps:  0.426079
 4000 steps:  0.434269
 2000 steps:  0.430922
->>>>>>> 82022f10
 
 TPxPP
 1x1 out of memory
