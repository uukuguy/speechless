#!/bin/bash
SCRIPT_PATH=$(cd $(dirname ${BASH_SOURCE[0]}); pwd)
PARENT_PATH=$(cd "${SCRIPT_PATH}/.." ; pwd)

TEST_MODEL_PATH=$1
TASK_NAME=$(basename ${TEST_MODEL_PATH})

# TASK=$2
# BIGCODE_TASKS="humaneval,multiple-java,multiple-js,multiple-cpp,multiple-rs,multiple-go,multiple-sh,multiple-jl,multiple-swift,multiple-php,multiple-d,multiple-lua,multiple-r,multiple-rkt"

BIGCODE_TASKS="humaneval multiple-java multiple-js multiple-cpp multiple-rs multiple-jl multiple-swift multiple-php multiple-d multiple-lua multiple-r multiple-rkt"
<<<<<<< HEAD

# No go and sh
# BIGCODE_TASKS="multiple-go multiple-sh"

TASK_RESULTS_DIR=${PWD}/eval_results/bigcode_eval/${TASK_NAME}

=======

>>>>>>> c5e1bd10

TEMPERATURE=0.2
N_SAMPLES=50
# LIMIT=100
# --limit ${LIMIT} \

for TASK in ${BIGCODE_TASKS}; do
<<<<<<< HEAD
    echo "Running ${task}"
=======
    TASK_RESULTS_DIR=${PWD}/eval_results/bigcode_eval/${TASK_NAME}
>>>>>>> c5e1bd10
    TASK_GENERATIONS_FILE=bigcode_${TASK}_generations.json
    TASK_GENERATIONS_PATH=${TASK_RESULTS_DIR}/${TASK_GENERATIONS_FILE} 
    TASK_METRIC_RESULTS_FILE=bigcode_${TASK}_results.json
    docker run -it --rm \
        -v ${TASK_RESULTS_DIR}:/eval_results:rw \
        evaluation-harness-multiple \
        python3 main.py \
            --model ${TEST_MODEL_PATH} \
            --tasks ${TASK} \
            --load_generations_path /eval_results/${TASK_GENERATIONS_FILE} \
            --metric_output_path /eval_results/${TASK_METRIC_RESULTS_FILE} \
            --allow_code_execution  \
            --temperature ${TEMPERATURE} \
            --n_samples ${N_SAMPLES}
<<<<<<< HEAD
done
=======
done;
>>>>>>> c5e1bd10
<|MERGE_RESOLUTION|>--- conflicted
+++ resolved
@@ -9,16 +9,6 @@
 # BIGCODE_TASKS="humaneval,multiple-java,multiple-js,multiple-cpp,multiple-rs,multiple-go,multiple-sh,multiple-jl,multiple-swift,multiple-php,multiple-d,multiple-lua,multiple-r,multiple-rkt"
 
 BIGCODE_TASKS="humaneval multiple-java multiple-js multiple-cpp multiple-rs multiple-jl multiple-swift multiple-php multiple-d multiple-lua multiple-r multiple-rkt"
-<<<<<<< HEAD
-
-# No go and sh
-# BIGCODE_TASKS="multiple-go multiple-sh"
-
-TASK_RESULTS_DIR=${PWD}/eval_results/bigcode_eval/${TASK_NAME}
-
-=======
-
->>>>>>> c5e1bd10
 
 TEMPERATURE=0.2
 N_SAMPLES=50
@@ -26,11 +16,8 @@
 # --limit ${LIMIT} \
 
 for TASK in ${BIGCODE_TASKS}; do
-<<<<<<< HEAD
     echo "Running ${task}"
-=======
     TASK_RESULTS_DIR=${PWD}/eval_results/bigcode_eval/${TASK_NAME}
->>>>>>> c5e1bd10
     TASK_GENERATIONS_FILE=bigcode_${TASK}_generations.json
     TASK_GENERATIONS_PATH=${TASK_RESULTS_DIR}/${TASK_GENERATIONS_FILE} 
     TASK_METRIC_RESULTS_FILE=bigcode_${TASK}_results.json
@@ -45,8 +32,4 @@
             --allow_code_execution  \
             --temperature ${TEMPERATURE} \
             --n_samples ${N_SAMPLES}
-<<<<<<< HEAD
-done
-=======
-done;
->>>>>>> c5e1bd10
+done;